#include <stdint.h>
#include <stdio.h>

#include <cgpu.h>

#include "mmap.h"

#define STB_IMAGE_WRITE_IMPLEMENTATION
#include "stb_image_write.h"

<<<<<<< HEAD
static uint32_t IMAGE_WIDTH = 3840;
static uint32_t IMAGE_HEIGHT = 2160;
static uint32_t SAMPLE_COUNT = 4;
=======
static uint32_t DEFAULT_IMAGE_WIDTH = 1920;
static uint32_t DEFAULT_IMAGE_HEIGHT = 1080;
static uint32_t DEFAULT_SPP = 4;
>>>>>>> 21edc962

#define gatling_fail(msg)                                                         \
  do {                                                                            \
    printf("Gatling encountered a fatal error at line %d: %s\n", __LINE__, msg);  \
    exit(EXIT_FAILURE);                                                           \
  } while(0)

#define gatling_cgpu_ensure(result)                                                         \
  do {                                                                                      \
    if (result != CGPU_OK) {                                                                \
      printf("Gatling encountered a fatal CGPU error at line %d: %d\n", __LINE__, result);  \
      exit(EXIT_FAILURE);                                                                   \
    }                                                                                       \
  } while (0)

static void gatling_cgpu_warn(CgpuResult result, const char *msg)
{
  if (result != CGPU_OK) {
    printf("Gatling encountered an error: %s\n", msg);
  }
}

static void gatling_save_img_wfunc(void *context, void *data, int byte_count)
{
  gatling_file* file;
  const char* file_path = (const char*) context;
  const bool success = gatling_file_create(file_path, byte_count, &file);
  if (!success) {
    gatling_fail("Unable to open output file.");
  }

  void* mapped_mem = gatling_mmap(file, 0, byte_count);
  if (!mapped_mem) {
    gatling_fail("Unable to map output file.");
  }
  memcpy(mapped_mem, data, byte_count);

  gatling_munmap(file, mapped_mem);
  gatling_file_close(file);
}

static void gatling_save_img(
  const float* data,
  size_t float_count,
  uint32_t image_width,
  uint32_t image_height,
  const char* file_path)
{
  uint8_t* temp_data = malloc(float_count);

  for (size_t i = 0; i < float_count; ++i)
  {
    int32_t color = (int32_t) (data[i] * 255.0f);
    if (color < 0)   { color = 0;   }
    if (color > 255) { color = 255; }
    temp_data[i] = (uint8_t) color;
  }

  stbi_flip_vertically_on_write(true);

  const uint32_t num_components = 4;

  const int result = stbi_write_png_to_func(
    gatling_save_img_wfunc,
    (void*)file_path,
    image_width,
    image_height,
    num_components,
    temp_data,
    image_width * num_components
  );

  free(temp_data);

  if (!result) {
    gatling_fail("Unable to save image.");
  }
}

typedef struct gatling_pipeline {
  cgpu_pipeline pipeline;
  cgpu_shader shader;
} gatling_pipeline;

static void gatling_create_pipeline(
  cgpu_device device,
  const char *shader_file_path,
  cgpu_shader_resource_buffer *shader_resource_buffers,
  size_t num_shader_resource_buffers,
  uint32_t spec_const_count,
  const cgpu_specialization_constant* spec_constants,
  gatling_pipeline *pipeline)
{
  gatling_file* file;
  uint64_t file_size;

  const bool ok = gatling_file_open(shader_file_path, GATLING_FILE_USAGE_READ, &file);
  if (!ok) {
    gatling_fail("Unable to open shader file.");
  }

  file_size = gatling_file_size(file);

  uint32_t* data = (uint32_t*) gatling_mmap(file, 0, file_size);

  if (!data) {
    gatling_fail("Unable to map shader file.");
  }

  CgpuResult c_result = cgpu_create_shader(
    device,
    file_size,
    data,
    &pipeline->shader
  );

  gatling_munmap(file, data);
  gatling_file_close(file);

  if (c_result != CGPU_OK) {
    gatling_fail("Unable to create shader.");
  }

  c_result = cgpu_create_pipeline(
    device,
    num_shader_resource_buffers,
    shader_resource_buffers,
    0,
    NULL,
    pipeline->shader,
    "main",
    spec_const_count,
    spec_constants,
    &pipeline->pipeline
  );
  gatling_cgpu_ensure(c_result);
}

static void gatling_destroy_pipeline(
  cgpu_device device,
  gatling_pipeline pipeline)
{
  CgpuResult c_result = cgpu_destroy_shader(
    device,
    pipeline.shader
  );
  gatling_cgpu_warn(c_result, "Unable to destroy shader.");

  c_result = cgpu_destroy_pipeline(
    device,
    pipeline.pipeline
  );
  gatling_cgpu_warn(c_result, "Unable to destroy pipeline.");
}

static void gatling_get_parent_directory(
  const char* file_path,
  char* dir_path)
{
  char* last_slash = strrchr(file_path, '/');
  char* last_backslash = strrchr(file_path, '\\');
  char* last_path_separator =
      (last_slash > last_backslash) ? last_slash : last_backslash;
  const uint32_t char_index = last_path_separator - file_path;
  if (last_path_separator)
  {
    memccpy(dir_path, file_path, 1, char_index);
    dir_path[char_index] = '\0';
  }
  else
  {
    memccpy(dir_path, file_path, 1, 4096);
  }
}

static void gatling_print_timestamp(
  const char* name,
  uint64_t elapsed_timesteps,
  float timestamp_period)
{
  const float elapsed_nanoseconds  = elapsed_timesteps * timestamp_period;
  const float elapsed_microseconds = elapsed_nanoseconds / 1000.0f;
  const float elapsed_milliseconds = elapsed_microseconds / 1000.0f;
  printf("Elapsed time for %s: %.2fms\n", name, elapsed_milliseconds);
}

typedef struct program_options {
  const char* input_file;
  const char* output_file;
  uint32_t image_width;
  uint32_t image_height;
  uint32_t spp;
} program_options;

void print_usage_and_exit()
{
  printf("Usage: gatling <scene.gsd> <test.png> [options]\n");
  printf("\n");
  printf("Options:\n");
  printf("--image-width  [default: %u]\n", DEFAULT_IMAGE_WIDTH);
  printf("--image-height [default: %u]\n", DEFAULT_IMAGE_HEIGHT);
  printf("--spp          [default: %u]\n", DEFAULT_SPP);
  exit(EXIT_FAILURE);
}

void parse_args(int argc, const char* argv[], program_options* options)
{
  if (argc < 3) {
    print_usage_and_exit();
  }

  if (strncmp("-", argv[1], 1) == 0 ||
      strncmp("-", argv[2], 1) == 0) {
    print_usage_and_exit();
  }

  options->input_file = argv[1];
  options->output_file = argv[2];
  options->image_width = DEFAULT_IMAGE_WIDTH;
  options->image_height = DEFAULT_IMAGE_HEIGHT;
  options->spp = DEFAULT_SPP;

  for (uint32_t i = 3; i < argc; ++i)
  {
    const char* arg = argv[i];

    if (strncmp("--", arg, 2) != 0) {
      print_usage_and_exit();
    }

    char* key_value = strdup(&arg[2]);
    char* value = key_value;
    char* key = strsep(&value, "=");

    bool fail = false;
    if (strcmp(key, "image-width") == 0) {
      char* endptr;
      options->image_width = strtol(value, &endptr, 10);
      fail |= (value == endptr);
    }
    else if (strcmp(key, "image-height") == 0) {
      char* endptr;
      options->image_height = strtol(value, &endptr, 10);
      fail |= (value == endptr);
    }
    else if (strcmp(key, "spp") == 0) {
      char* endptr;
      options->spp = strtol(value, &endptr, 10);
      fail |= (value == endptr);
    }
    else {
      fail = true;
    }

    free(key_value);
    if (fail) {
      print_usage_and_exit();
    }
  }
}

int main(int argc, const char* argv[])
{
  program_options options;
  parse_args(argc, argv, &options);

  /* Set up instance and device. */
  CgpuResult c_result = cgpu_initialize(
    "gatling",
    GATLING_VERSION_MAJOR,
    GATLING_VERSION_MINOR,
    GATLING_VERSION_PATCH
  );
  if (c_result != CGPU_OK) {
    gatling_fail("Unable to initialize cgpu.");
  }

  uint32_t device_count;
  c_result = cgpu_get_device_count(&device_count);
  if (c_result != CGPU_OK || device_count == 0) {
    gatling_fail("Unable to find device.");
  }

  const char* device_extensions[] = {
    "VK_KHR_vulkan_memory_model"
  };

  cgpu_device device;
  c_result = cgpu_create_device(
    0,
    1,
    device_extensions,
    &device
  );
  if (c_result != CGPU_OK) {
    gatling_fail("Unable to create device.");
  }

  cgpu_physical_device_limits device_limits;
  c_result = cgpu_get_physical_device_limits(
    device,
    &device_limits
  );
  gatling_cgpu_ensure(c_result);

  /* Map scene file for copying. */
  gatling_file* scene_file;
  const bool ok = gatling_file_open(options.input_file, GATLING_FILE_USAGE_READ, &scene_file);
  if (!ok) {
    gatling_fail("Unable to read scene file.");
  }

  uint64_t scene_data_size = gatling_file_size(scene_file);
  uint8_t* mapped_scene_data = (uint8_t*) gatling_mmap(
    scene_file,
    0,
    scene_data_size
  );

  if (!mapped_scene_data) {
    gatling_fail("Unable to map scene file.");
  }

  /* Create input and output buffers. */
  const size_t input_buffer_byte_count = scene_data_size;

  const size_t output_buffer_byte_count = options.image_width * options.image_height * sizeof(float) * 4;

  const size_t path_seg_struct_byte_count = 32;
  const size_t path_seg_header_byte_count = 16;
  const size_t hit_info_struct_byte_count = 32;
  const size_t hit_info_header_byte_count = 16;

  const size_t path_segment_buffer_byte_count =
    options.image_width * options.image_height * options.spp * path_seg_struct_byte_count +
    path_seg_header_byte_count;

  const size_t hit_info_buffer_byte_count =
    options.image_width * options.image_height * options.spp * hit_info_struct_byte_count +
    hit_info_header_byte_count;

  cgpu_buffer staging_buffer_in;
  cgpu_buffer input_buffer;
  cgpu_buffer path_segment_buffer;
  cgpu_buffer hit_info_buffer;
  cgpu_buffer output_buffer;
  cgpu_buffer staging_buffer_out;
  cgpu_buffer timestamp_buffer;

  c_result = cgpu_create_buffer(
    device,
    CGPU_BUFFER_USAGE_FLAG_TRANSFER_SRC,
    CGPU_MEMORY_PROPERTY_FLAG_HOST_VISIBLE |
      CGPU_MEMORY_PROPERTY_FLAG_HOST_COHERENT |
      CGPU_MEMORY_PROPERTY_FLAG_HOST_CACHED,
    input_buffer_byte_count,
    &staging_buffer_in
  );
  gatling_cgpu_ensure(c_result);

  c_result = cgpu_create_buffer(
    device,
    CGPU_BUFFER_USAGE_FLAG_STORAGE_BUFFER |
      CGPU_BUFFER_USAGE_FLAG_TRANSFER_DST,
    CGPU_MEMORY_PROPERTY_FLAG_DEVICE_LOCAL,
    input_buffer_byte_count,
    &input_buffer
  );
  gatling_cgpu_ensure(c_result);

  c_result = cgpu_create_buffer(
    device,
    CGPU_BUFFER_USAGE_FLAG_STORAGE_BUFFER,
    CGPU_MEMORY_PROPERTY_FLAG_DEVICE_LOCAL,
    path_segment_buffer_byte_count,
    &path_segment_buffer
  );
  gatling_cgpu_ensure(c_result);

  c_result = cgpu_create_buffer(
    device,
    CGPU_BUFFER_USAGE_FLAG_STORAGE_BUFFER,
    CGPU_MEMORY_PROPERTY_FLAG_DEVICE_LOCAL,
    hit_info_buffer_byte_count,
    &hit_info_buffer
  );
  gatling_cgpu_ensure(c_result);

  c_result = cgpu_create_buffer(
    device,
    CGPU_BUFFER_USAGE_FLAG_STORAGE_BUFFER |
      CGPU_BUFFER_USAGE_FLAG_TRANSFER_SRC,
    CGPU_MEMORY_PROPERTY_FLAG_DEVICE_LOCAL,
    output_buffer_byte_count,
    &output_buffer
  );
  gatling_cgpu_ensure(c_result);

  c_result = cgpu_create_buffer(
    device,
    CGPU_BUFFER_USAGE_FLAG_TRANSFER_DST,
    CGPU_MEMORY_PROPERTY_FLAG_HOST_VISIBLE |
      CGPU_MEMORY_PROPERTY_FLAG_HOST_COHERENT |
      CGPU_MEMORY_PROPERTY_FLAG_HOST_CACHED,
    output_buffer_byte_count,
    &staging_buffer_out
  );
  gatling_cgpu_ensure(c_result);

  c_result = cgpu_create_buffer(
    device,
    CGPU_BUFFER_USAGE_FLAG_TRANSFER_DST,
    CGPU_MEMORY_PROPERTY_FLAG_HOST_VISIBLE |
      CGPU_MEMORY_PROPERTY_FLAG_HOST_COHERENT |
      CGPU_MEMORY_PROPERTY_FLAG_HOST_CACHED,
    32 * sizeof(uint64_t),
    &timestamp_buffer
  );
  gatling_cgpu_ensure(c_result);

  uint8_t* mapped_staging_mem;
  c_result = cgpu_map_buffer(
    device,
    staging_buffer_in,
    0,
    CGPU_WHOLE_SIZE,
    (void*)&mapped_staging_mem
  );
  gatling_cgpu_ensure(c_result);

  memcpy(
    mapped_staging_mem,
    mapped_scene_data,
    scene_data_size
  );

  c_result = cgpu_unmap_buffer(
    device,
    staging_buffer_in
  );
  gatling_cgpu_ensure(c_result);

  cgpu_command_buffer command_buffer;
  c_result = cgpu_create_command_buffer(
    device,
    &command_buffer
  );
  gatling_cgpu_ensure(c_result);

  /* Set up pipelines. */
  const uint32_t node_offset     = *((uint32_t*) (mapped_scene_data +  0));
  const uint32_t node_count      = *((uint32_t*) (mapped_scene_data +  4));
  const uint32_t face_offset     = *((uint32_t*) (mapped_scene_data +  8));
  const uint32_t vertex_offset   = *((uint32_t*) (mapped_scene_data + 16));
  const uint32_t material_offset = *((uint32_t*) (mapped_scene_data + 24));

  /* Unmap the scene data since it's been copied. */
  gatling_munmap(scene_file, mapped_scene_data);
  gatling_file_close(scene_file);

  const size_t num_shader_resource_buffers = 8;
  cgpu_shader_resource_buffer shader_resource_buffers[] = {
    { 0u,       output_buffer,              0u,                 CGPU_WHOLE_SIZE },
    { 1u, path_segment_buffer,              0u,                 CGPU_WHOLE_SIZE },
    { 2u,        input_buffer,              0u,                     node_offset },
    { 3u,        input_buffer,     node_offset,       face_offset - node_offset },
    { 4u,        input_buffer,     face_offset,     vertex_offset - face_offset },
    { 5u,        input_buffer,   vertex_offset, material_offset - vertex_offset },
    { 6u,        input_buffer, material_offset,                 CGPU_WHOLE_SIZE },
    { 7u,    hit_info_buffer,               0u,                 CGPU_WHOLE_SIZE }
  };

  char dir_path[1024];
  gatling_get_parent_directory(argv[0], dir_path);

  char kernel_ray_gen_shader_path[1152];
  snprintf(kernel_ray_gen_shader_path, 1152, "%s/shaders/kernel_ray_gen.comp.spv", dir_path);
  char kernel_extend_shader_path[1152];
  snprintf(kernel_extend_shader_path, 1152, "%s/shaders/kernel_extend.comp.spv", dir_path);
  char kernel_shade_shader_path[1152];
  snprintf(kernel_shade_shader_path, 1152, "%s/shaders/kernel_shade.comp.spv", dir_path);

  gatling_pipeline pipeline_ray_gen;
  gatling_pipeline pipeline_extend;
  gatling_pipeline pipeline_shade;

  {
    const float camera_origin[3] = { 15.0f, 15.0f, 15.0f };
    const float camera_target[3] = {  0.0f,  4.0f,  3.0f };
    const float camera_fov = 0.872665f;

    const cgpu_specialization_constant speccs[] = {
      { .constant_id = 0, .p_data = (void*) &options.spp,          .byte_count = 4 },
      { .constant_id = 1, .p_data = (void*) &options.image_width,  .byte_count = 4 },
      { .constant_id = 2, .p_data = (void*) &options.image_height, .byte_count = 4 },
      { .constant_id = 3, .p_data = (void*) &camera_origin[0],     .byte_count = 4 },
      { .constant_id = 4, .p_data = (void*) &camera_origin[1],     .byte_count = 4 },
      { .constant_id = 5, .p_data = (void*) &camera_origin[2],     .byte_count = 4 },
      { .constant_id = 6, .p_data = (void*) &camera_target[0],     .byte_count = 4 },
      { .constant_id = 7, .p_data = (void*) &camera_target[1],     .byte_count = 4 },
      { .constant_id = 8, .p_data = (void*) &camera_target[2],     .byte_count = 4 },
      { .constant_id = 9, .p_data = (void*) &camera_fov,           .byte_count = 4 }
    };

    gatling_create_pipeline(
      device,
      kernel_ray_gen_shader_path,
      shader_resource_buffers,
      num_shader_resource_buffers,
      10,
      speccs,
      &pipeline_ray_gen
    );
  }

  {
    const uint32_t subgroup_size_x = 32;

    /* Find smallest possible traversal stack depth. */
    uint32_t nc = node_count;
    uint32_t traversal_stack_size = 2; /* + root & leaf */
    while (nc >>= 1) {
      ++traversal_stack_size;
    }

    const cgpu_specialization_constant speccs[] = {
      { .constant_id = 0, .p_data = (void*) &subgroup_size_x,      .byte_count = 4 },
      { .constant_id = 1, .p_data = (void*) &options.spp,          .byte_count = 4 },
      { .constant_id = 2, .p_data = (void*) &options.image_width,  .byte_count = 4 },
      { .constant_id = 3, .p_data = (void*) &options.image_height, .byte_count = 4 },
      { .constant_id = 4, .p_data = (void*) &traversal_stack_size, .byte_count = 4 }
    };

    gatling_create_pipeline(
      device,
      kernel_extend_shader_path,
      shader_resource_buffers,
      num_shader_resource_buffers,
      5,
      speccs,
      &pipeline_extend
    );
  }

  gatling_create_pipeline(
    device,
    kernel_shade_shader_path,
    shader_resource_buffers,
    num_shader_resource_buffers,
    0,
    NULL,
    &pipeline_shade
  );

  c_result = cgpu_begin_command_buffer(command_buffer);
  gatling_cgpu_ensure(c_result);

  /* Write start timestamp. */
  c_result = cgpu_cmd_reset_timestamps(
    command_buffer,
    0u,
    32u
  );
  gatling_cgpu_ensure(c_result);

  c_result = cgpu_cmd_write_timestamp(command_buffer, 0u);
  gatling_cgpu_ensure(c_result);

  /* Copy staging buffer to input buffer. */
  c_result = cgpu_cmd_copy_buffer(
    command_buffer,
    staging_buffer_in,
    0,
    input_buffer,
    0,
    CGPU_WHOLE_SIZE
  );
  gatling_cgpu_ensure(c_result);

  cgpu_buffer_memory_barrier buffer_memory_barrier_1;
  buffer_memory_barrier_1.src_access_flags = CGPU_MEMORY_ACCESS_FLAG_TRANSFER_WRITE;
  buffer_memory_barrier_1.dst_access_flags = CGPU_MEMORY_ACCESS_FLAG_SHADER_READ;
  buffer_memory_barrier_1.buffer = input_buffer;
  buffer_memory_barrier_1.byte_offset = 0;
  buffer_memory_barrier_1.byte_count = CGPU_WHOLE_SIZE;

  c_result = cgpu_cmd_pipeline_barrier(
    command_buffer,
    0, NULL,
    1, &buffer_memory_barrier_1,
    0, NULL
  );
  gatling_cgpu_ensure(c_result);

  /* Generate primary rays and clear pixels. */
  c_result = cgpu_cmd_bind_pipeline(
    command_buffer,
    pipeline_ray_gen.pipeline
  );
  gatling_cgpu_ensure(c_result);

  c_result = cgpu_cmd_write_timestamp(command_buffer, 1u);
  gatling_cgpu_ensure(c_result);

  c_result = cgpu_cmd_dispatch(
    command_buffer,
    (options.image_width / 32) + 1,
    (options.image_height / 32) + 1,
    1
  );
  gatling_cgpu_ensure(c_result);

  c_result = cgpu_cmd_write_timestamp(command_buffer, 2u);
  gatling_cgpu_ensure(c_result);

  /* Trace rays. */
  cgpu_buffer_memory_barrier buffer_memory_barrier_2;
  buffer_memory_barrier_2.src_access_flags = CGPU_MEMORY_ACCESS_FLAG_SHADER_WRITE;
  buffer_memory_barrier_2.dst_access_flags = CGPU_MEMORY_ACCESS_FLAG_SHADER_READ;
  buffer_memory_barrier_2.buffer = path_segment_buffer;
  buffer_memory_barrier_2.byte_offset = 0u;
  buffer_memory_barrier_2.byte_count = CGPU_WHOLE_SIZE;

  c_result = cgpu_cmd_pipeline_barrier(
    command_buffer,
    0, NULL,
    1, &buffer_memory_barrier_2,
    0, NULL
  );
  gatling_cgpu_ensure(c_result);

  c_result = cgpu_cmd_bind_pipeline(
    command_buffer,
    pipeline_extend.pipeline
  );
  gatling_cgpu_ensure(c_result);

  c_result = cgpu_cmd_write_timestamp(command_buffer, 3u);
  gatling_cgpu_ensure(c_result);

  c_result = cgpu_cmd_dispatch(
    command_buffer,
    ((options.image_width * options.image_height * options.spp) / 32) + 1,
    1,
    1
  );
  gatling_cgpu_ensure(c_result);

  c_result = cgpu_cmd_write_timestamp(command_buffer, 4u);
  gatling_cgpu_ensure(c_result);

  /* Shade hit points. */
  cgpu_buffer_memory_barrier buffer_memory_barrier_3;
  buffer_memory_barrier_3.src_access_flags = CGPU_MEMORY_ACCESS_FLAG_SHADER_WRITE;
  buffer_memory_barrier_3.dst_access_flags = CGPU_MEMORY_ACCESS_FLAG_SHADER_READ;
  buffer_memory_barrier_3.buffer = hit_info_buffer;
  buffer_memory_barrier_3.byte_offset = 0u;
  buffer_memory_barrier_3.byte_count = CGPU_WHOLE_SIZE;

  cgpu_buffer_memory_barrier buffer_memory_barrier_4;
  buffer_memory_barrier_4.src_access_flags = CGPU_MEMORY_ACCESS_FLAG_SHADER_WRITE;
  buffer_memory_barrier_4.dst_access_flags = CGPU_MEMORY_ACCESS_FLAG_SHADER_READ;
  buffer_memory_barrier_4.buffer = output_buffer;
  buffer_memory_barrier_4.byte_offset = 0u;
  buffer_memory_barrier_4.byte_count = CGPU_WHOLE_SIZE;

  cgpu_buffer_memory_barrier buffer_memory_barrier_3_and_4[] = {
    buffer_memory_barrier_3, buffer_memory_barrier_4
  };

  c_result = cgpu_cmd_pipeline_barrier(
    command_buffer,
    0, NULL,
    2, buffer_memory_barrier_3_and_4,
    0, NULL
  );
  gatling_cgpu_ensure(c_result);

  c_result = cgpu_cmd_bind_pipeline(
    command_buffer,
    pipeline_shade.pipeline
  );
  gatling_cgpu_ensure(c_result);

  c_result = cgpu_cmd_write_timestamp(command_buffer, 5u);
  gatling_cgpu_ensure(c_result);

  c_result = cgpu_cmd_dispatch(
    command_buffer,
    ((options.image_width * options.image_height * options.spp) / 32) + 1,
    1,
    1
  );
  gatling_cgpu_ensure(c_result);

  c_result = cgpu_cmd_write_timestamp(command_buffer, 6u);
  gatling_cgpu_ensure(c_result);

  /* Copy staging buffer to output buffer. */
  cgpu_buffer_memory_barrier buffer_memory_barrier_5;
  buffer_memory_barrier_5.src_access_flags = CGPU_MEMORY_ACCESS_FLAG_SHADER_WRITE;
  buffer_memory_barrier_5.dst_access_flags = CGPU_MEMORY_ACCESS_FLAG_TRANSFER_READ;
  buffer_memory_barrier_5.buffer = output_buffer;
  buffer_memory_barrier_5.byte_offset = 0;
  buffer_memory_barrier_5.byte_count = CGPU_WHOLE_SIZE;

  c_result = cgpu_cmd_pipeline_barrier(
    command_buffer,
    0, NULL,
    1, &buffer_memory_barrier_5,
    0, NULL
  );
  gatling_cgpu_ensure(c_result);

  c_result = cgpu_cmd_copy_buffer(
    command_buffer,
    output_buffer,
    0,
    staging_buffer_out,
    0,
    CGPU_WHOLE_SIZE
  );
  gatling_cgpu_ensure(c_result);

  /* Write end timestamp and copy timestamps. */
  c_result = cgpu_cmd_write_timestamp(command_buffer, 7u);
  gatling_cgpu_ensure(c_result);

  c_result = cgpu_cmd_copy_timestamps(
    command_buffer,
    timestamp_buffer,
    0u,
    8u,
    true
  );
  gatling_cgpu_ensure(c_result);

  /* End and submit command buffer. */
  c_result = cgpu_end_command_buffer(command_buffer);
  gatling_cgpu_ensure(c_result);

  cgpu_fence fence;
  c_result = cgpu_create_fence(device, &fence);
  gatling_cgpu_ensure(c_result);

  c_result = cgpu_reset_fence(device, fence);
  gatling_cgpu_ensure(c_result);

  c_result = cgpu_submit_command_buffer(
    device,
    command_buffer,
    fence
  );
  gatling_cgpu_ensure(c_result);

  c_result = cgpu_wait_for_fence(device, fence);
  gatling_cgpu_ensure(c_result);

  /* Read timestamps. */
  uint64_t* timestamps;

  c_result = cgpu_map_buffer(
    device,
    timestamp_buffer,
    0,
    CGPU_WHOLE_SIZE,
    (void**) &timestamps
  );
  gatling_cgpu_ensure(c_result);

  const uint64_t timestamp_start = timestamps[0];
  const uint64_t timestamp_start_ray_gen = timestamps[1];
  const uint64_t timestamp_end_ray_gen = timestamps[2];
  const uint64_t timestamp_start_extend = timestamps[3];
  const uint64_t timestamp_end_extend = timestamps[4];
  const uint64_t timestamp_start_shade = timestamps[5];
  const uint64_t timestamp_end_shade = timestamps[6];
  const uint64_t timestamp_end = timestamps[7];

  c_result = cgpu_unmap_buffer(device, timestamp_buffer);
  gatling_cgpu_ensure(c_result);

  const float timestamp_ns_period = device_limits.timestampPeriod;
  const uint64_t timespan_ray_gen = timestamp_end_ray_gen - timestamp_start_ray_gen;
  const uint64_t timespan_extend = timestamp_end_extend - timestamp_start_extend;
  const uint64_t timespan_shade = timestamp_end_shade - timestamp_start_shade;
  const uint64_t timespan_total = timestamp_end - timestamp_start;
  const uint64_t timespan_sync = timespan_total - timespan_ray_gen - timespan_extend - timespan_shade;

  gatling_print_timestamp("prim ray gen",  timespan_ray_gen, timestamp_ns_period);
  gatling_print_timestamp("extend",        timespan_extend,  timestamp_ns_period);
  gatling_print_timestamp("shade",         timespan_shade,   timestamp_ns_period);
  gatling_print_timestamp("sync overhead", timespan_sync,    timestamp_ns_period);
  gatling_print_timestamp("total",         timespan_total,   timestamp_ns_period);

  /* Read data from gpu. */
  float* image_data = malloc(output_buffer_byte_count);

  c_result = cgpu_map_buffer(
    device,
    staging_buffer_out,
    0,
    CGPU_WHOLE_SIZE,
    (void**)&mapped_staging_mem
  );
  gatling_cgpu_ensure(c_result);

  memcpy(
    image_data,
    mapped_staging_mem,
    output_buffer_byte_count
  );

  c_result = cgpu_unmap_buffer(
    device,
    staging_buffer_out
  );
  gatling_cgpu_ensure(c_result);

  /* Save image. */
  gatling_save_img(
    image_data,
    output_buffer_byte_count / 4,
    options.image_width,
    options.image_height,
    options.output_file
  );

  /* Clean up. */
  free(image_data);

  c_result = cgpu_destroy_fence(
    device,
    fence
  );
  gatling_cgpu_ensure(c_result);

  c_result = cgpu_destroy_command_buffer(
    device,
    command_buffer
  );
  gatling_cgpu_ensure(c_result);

  gatling_destroy_pipeline(device, pipeline_ray_gen);
  gatling_destroy_pipeline(device, pipeline_extend);
  gatling_destroy_pipeline(device, pipeline_shade);

  c_result = cgpu_destroy_buffer(device, timestamp_buffer);
  gatling_cgpu_ensure(c_result);
  c_result = cgpu_destroy_buffer(device, staging_buffer_in);
  gatling_cgpu_ensure(c_result);
  c_result = cgpu_destroy_buffer(device, input_buffer);
  gatling_cgpu_ensure(c_result);
  c_result = cgpu_destroy_buffer(device, hit_info_buffer);
  gatling_cgpu_ensure(c_result);
  c_result = cgpu_destroy_buffer(device, path_segment_buffer);
  gatling_cgpu_ensure(c_result);
  c_result = cgpu_destroy_buffer(device, output_buffer);
  gatling_cgpu_ensure(c_result);
  c_result = cgpu_destroy_buffer(device, staging_buffer_out);
  gatling_cgpu_ensure(c_result);

  c_result = cgpu_destroy_device(device);
  gatling_cgpu_ensure(c_result);

  c_result = cgpu_destroy();
  gatling_cgpu_ensure(c_result);

  return EXIT_SUCCESS;
}<|MERGE_RESOLUTION|>--- conflicted
+++ resolved
@@ -8,15 +8,9 @@
 #define STB_IMAGE_WRITE_IMPLEMENTATION
 #include "stb_image_write.h"
 
-<<<<<<< HEAD
-static uint32_t IMAGE_WIDTH = 3840;
-static uint32_t IMAGE_HEIGHT = 2160;
-static uint32_t SAMPLE_COUNT = 4;
-=======
 static uint32_t DEFAULT_IMAGE_WIDTH = 1920;
 static uint32_t DEFAULT_IMAGE_HEIGHT = 1080;
 static uint32_t DEFAULT_SPP = 4;
->>>>>>> 21edc962
 
 #define gatling_fail(msg)                                                         \
   do {                                                                            \
